--- conflicted
+++ resolved
@@ -55,25 +55,6 @@
                     transforms.Normalize((0.485, 0.456, 0.406), (0.229, 0.224, 0.225))
                 ])
     elif task == 'cpc':
-<<<<<<< HEAD
-        if train:
-            transform = transforms.Compose([
-                transforms.RandomResizedCrop(256),
-                transforms.RandomHorizontalFlip(),
-                transforms.RandomApply([transforms.ColorJitter(0.4, 0.4, 0.4, 0.1)], p=0.8),
-                transforms.RandomGrayscale(p=0.2),
-                transforms.ToTensor(),
-                transforms.Normalize((0.485, 0.456, 0.406), (0.229, 0.224, 0.225)),
-                RandomChannelDrop(p=0.3)  # Supprime 2 canaux couleur avec proba 0.3
-            ])
-        else:
-            transform = transforms.Compose([
-                transforms.Resize(256),
-                transforms.CenterCrop(256),
-                transforms.ToTensor(),
-                transforms.Normalize((0.485, 0.456, 0.406), (0.229, 0.224, 0.225))
-            ])
-=======
         if dataset == 'cifar10' or dataset == 'cifar100':
             if train:
                 transform = transforms.Compose([
@@ -108,7 +89,6 @@
                     transforms.ToTensor(),
                     transforms.Normalize((0.485, 0.456, 0.406), (0.229, 0.224, 0.225))
                 ])
->>>>>>> ec3a76a6
     elif task == 'simclr':
         if dataset == 'cifar10' or dataset == 'cifar100':
             if train:
