--- conflicted
+++ resolved
@@ -14,9 +14,6 @@
 
     def __init__(self):
         super().__init__()
-<<<<<<< HEAD
-
-=======
         input_channels = 3
 
         # Encodes the masked image
@@ -59,8 +56,7 @@
            nn.ConvTranspose2d(64, input_channels, 4, stride=2, padding=1), # 64 x 64
            nn.Tanh()
         )
-    
->>>>>>> 6d5cac45
+
     def forward(self, images):
         # Extract a 64 x 64 center from 128 x 128 image
         images_center = images[:, :, 32:32+64, 32:32+64].clone()
